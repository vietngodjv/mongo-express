<!DOCTYPE html>
<html lang="en">
<head>
  <base href="{{ baseHref }}">
  <meta charset="utf-8">
  <title>{% block title %}Index{% endblock %} - Mongo Express</title>
  <meta name="viewport" content="width=device-width, initial-scale=1.0">

  <link href="{{ baseHref }}stylesheets/bootstrap.min.css" rel="stylesheet">
  <link href="{{ baseHref }}stylesheets/bootstrap-theme.min.css" rel="stylesheet">
  <link href="{{ baseHref }}stylesheets/style.css" rel="stylesheet" />
  <style type="text/css">
    body {
      padding-top: 60px;
      padding-bottom: 40px;
    }
    .sidebar-nav {
      padding: 9px 0;
    }
    .sidebar-nav a {
      display: inline-block;
      text-overflow: ellipsis;
      white-space: nowrap;
      overflow: hidden;
    }
    .tooltip-inner {
      max-width: 500px;
    }
  </style>

  <script src="{{ baseHref }}javascripts/jquery-2.1.4.min.js"></script>
  <script src="{{ baseHref }}javascripts/bootstrap.min.js"></script>

  {% block head %}{% endblock %}
</head>

<body>

<<<<<<< HEAD
<nav class="navbar-nav navbar-default">
  <div class="container-fluid">
    <!-- Brand and toggle get grouped for better mobile display -->
    <div class="navbar-header">
      <button type="button" class="navbar-toggle collapsed" data-toggle="collapse" data-target="#bs-example-navbar-collapse-1" aria-expanded="false">
        <span class="sr-only">Toggle navigation</span>
        <span class="icon-bar"></span>
        <span class="icon-bar"></span>
        <span class="icon-bar"></span>
      </button>
    </div>
   <!-- Collect the nav links, forms, and other content for toggling -->
    <div class="collapse navbar-collapse" id="bs-example-navbar-collapse-1">
      <ul class="nav navbar-nav">
      </ul>
=======
<div class="navbar navbar-fixed-top">
  <div class="navbar-inner">
    <div class="container">
      <a class="brand" href="">Mongo Express</a>
      <div class="nav-collapse">
        <ul class="nav">
          <li><a href="">Home</a></li>
          <li><a href="/dbs">Databases</a></li>
          {#<li><a href="cmd">Command Line</a></li>#}
        </ul>
      </div>
>>>>>>> 7c635b3e
    </div>
  </div>
</nav>

<nav class="navbar navbar-default navbar-fixed-top">
  <div class="container">
    <div class="navbar-header">
      <button type="button" class="navbar-toggle collapsed" data-toggle="collapse" data-target="#navbar" aria-expanded="false" aria-controls="navbar">
        <span class="sr-only">Toggle navigation</span>
        <span class="icon-bar"></span>
        <span class="icon-bar"></span>
        <span class="icon-bar"></span>
      </button>
      <div class="logo-nav">
        <img src="{{ baseHref }}images/mongo-express-logo.png" />
      </div>
      <a class="navbar-brand" href="">Mongo Express</a>
    </div>
    <div id="navbar" class="navbar-collapse collapse">
      <ul class="nav navbar-nav">



        {% block breadcrumb %}
        {% endblock %}
      </ul>

<!--       <ul class="nav navbar-nav navbar-right">
        <li><a href="../navbar/">Default</a></li>
        <li><a href="../navbar-static-top/">Static top</a></li>
        <li class="active"><a href="./">Fixed top <span class="sr-only">(current)</span></a></li>
      </ul>
 -->
    </div><!--/.nav-collapse -->
  </div>
</nav>


<div class="container">
  <div class="row">
    <div class="col-md-12">
      <div class="page-header">
        <h1 id="pageTitle">{{ title }}</h1>
      </div>

      {% if messageSuccess %}
      <div class="alert alert-success">
        <button class="close" data-dismiss="alert">×</button>
        <strong>{{ messageSuccess }}</strong>
      </div>
      {% endif %}

      {% if messageError %}
      <div class="alert alert-error">
        <button class="close" data-dismiss="alert">×</button>
        <strong>{{ messageError }}</strong>
      </div>
      {% endif %}

    </div>
  </div>

  <div class="row">
    <div class="col-md-12">
      {% block content %}
      {% endblock %}
    </div>
  </div>
</div>

</body>
<script>
$(document).ready(function(){
  $(".sidebar-nav").find("a").each(function(){
    if ($(this).text().length > 20) {
      $(this).tooltip({
        title: $(this).text(),
        delay: { show: 500, hide: 100 }
      });
    }
  });
});
</script>
</html><|MERGE_RESOLUTION|>--- conflicted
+++ resolved
@@ -36,7 +36,6 @@
 
 <body>
 
-<<<<<<< HEAD
 <nav class="navbar-nav navbar-default">
   <div class="container-fluid">
     <!-- Brand and toggle get grouped for better mobile display -->
@@ -52,19 +51,6 @@
     <div class="collapse navbar-collapse" id="bs-example-navbar-collapse-1">
       <ul class="nav navbar-nav">
       </ul>
-=======
-<div class="navbar navbar-fixed-top">
-  <div class="navbar-inner">
-    <div class="container">
-      <a class="brand" href="">Mongo Express</a>
-      <div class="nav-collapse">
-        <ul class="nav">
-          <li><a href="">Home</a></li>
-          <li><a href="/dbs">Databases</a></li>
-          {#<li><a href="cmd">Command Line</a></li>#}
-        </ul>
-      </div>
->>>>>>> 7c635b3e
     </div>
   </div>
 </nav>
@@ -118,7 +104,7 @@
       {% endif %}
 
       {% if messageError %}
-      <div class="alert alert-error">
+      <div class="alert alert-danger">
         <button class="close" data-dismiss="alert">×</button>
         <strong>{{ messageError }}</strong>
       </div>
@@ -136,16 +122,4 @@
 </div>
 
 </body>
-<script>
-$(document).ready(function(){
-  $(".sidebar-nav").find("a").each(function(){
-    if ($(this).text().length > 20) {
-      $(this).tooltip({
-        title: $(this).text(),
-        delay: { show: 500, hide: 100 }
-      });
-    }
-  });
-});
-</script>
 </html>