--- conflicted
+++ resolved
@@ -58,35 +58,26 @@
     appRouter.use(errorHandler());
   }
 
-  var buildBaseHref = function (originalUrl, reqUrl) {
-    var addTrailingSlash = function (s) {
-      return s + (s[s.length - 1] === '/' ? '' : '/');
-    };
-
+  const addTrailingSlash = function (s) {
+    return s + (s[s.length - 1] === '/' ? '' : '/');
+  };
+  const buildBaseHref = function (originalUrl, reqUrl) {
     if (reqUrl === '/') {
       return addTrailingSlash(originalUrl);
     }
-
-    var idx = originalUrl.lastIndexOf(reqUrl);
-    var root = originalUrl.substring(0, idx);
-    return addTrailingSlash(root);
+    const idx = originalUrl.lastIndexOf(reqUrl);
+    const rootPath = originalUrl.substring(0, idx);
+    return addTrailingSlash(rootPath);
   };
 
-  // view helper, sets local variables used in templates
+  // View helper, sets local variables used in templates
   appRouter.all('*', function (req, res, next) {
-<<<<<<< HEAD
-    // ensure a trailing slash on the baseHref (used as a prefix in routes and views)
-    const mountPathLength       = req.originalUrl.length - req.url.length;
-    const mountPath             = req.originalUrl.slice(0, mountPathLength);
-    res.locals.baseHref       = mountPath + (mountPath[mountPath.length - 1] === '/' ? '' : '/');
-=======
     res.locals.baseHref       = buildBaseHref(req.originalUrl, req.url);
->>>>>>> 71597105
     res.locals.databases      = mongo.databases;
     res.locals.collections    = mongo.collections;
     res.locals.gridFSBuckets  = utils.colsToGrid(mongo.collections);
 
-    //Flash messages
+    // Flash messages
     if (req.session.success) {
       res.locals.messageSuccess = req.session.success;
       delete req.session.success;
