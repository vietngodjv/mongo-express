import * as bson from '../bson.js';
import * as filters from '../filters.js';
import { buildCollectionURL, buildDocumentURL } from '../utils.js';

const routes = function (config) {
  const exp = {};

  exp.getProperty = function (req, res) {
    // Get a single property
    // URI like database/collection/document/prop
    res.send(req.prop);
  };

  exp.viewDocument = function (req, res) {
    const ctx = {
      title: (config.options.readOnly ? 'Viewing' : 'Editing') + ' Document: ' + filters.stringDocIDs(req.document._id),
      editorTheme: config.options.editorTheme,
      docLength: bson.toString(req.document).split(/\r\n|\r|\n/).length,
      docString: bson.toString(req.document),
      skip: req.query.skip || 0,
    };

    res.render('document', ctx);
  };

  exp.checkValid = function (req, res) {
    const doc = req.body.document;
    try {
      bson.toBSON(doc);
    } catch (err) {
      console.error(err);
      return res.send('Invalid');
    }

    res.send('Valid');
  };

  exp.addDocument = async function (req, res) {
    const doc = req.body.document;

    if (doc === undefined || doc.length === 0) {
      req.session.error = 'You forgot to enter a document!';
      return res.redirect('back');
    }

    let docBSON;

    try {
      docBSON = bson.toBSON(doc);
    } catch (err) {
      req.session.error = 'That document is not valid!';
      console.error(err);
      return res.redirect('back');
    }

    await req.collection.insertOne(docBSON).then(() => {
      req.session.success = 'Document added!';
      res.redirect(buildCollectionURL(res.locals.baseHref, req.dbName, req.collectionName));
    }).catch((err) => {
      req.session.error = 'Something went wrong: ' + err;
      console.error(err);
      res.redirect('back');
    });
  };

  exp.updateDocument = async function (req, res) {
    const doc = req.body.document;
    const skip = req.query.skip || 0;

    if (doc === undefined || doc.length === 0) {
      req.session.error = 'You forgot to enter a document!';
      return res.redirect('back');
    }

    let docBSON;
    try {
      docBSON = bson.toBSON(doc);
    } catch (err) {
      req.session.error = 'That document is not valid!';
      console.error(err);
      return res.redirect('back');
    }

    docBSON._id = req.document._id;

    await req.collection.updateOne(req.document, { $set: docBSON }).then(() => {
      req.session.success = 'Document updated!';
<<<<<<< HEAD
      res.redirect(buildCollectionURL(res.locals.baseHref, req.dbName, req.collectionName, { skip }));
=======
      if (config.options.persistEditMode === true) {
        res.redirect(buildDocumentURL(res.locals.baseHref, req.dbName, req.collectionName, req.document._id));
      } else {
        res.redirect(buildCollectionURL(res.locals.baseHref, req.dbName, req.collectionName));
      }
    }).catch((err) => {
      // document was not saved
      req.session.error = 'Something went wrong: ' + err;
      console.error(err);
      res.redirect('back');
>>>>>>> 34234b1d
    });
  };

  exp.deleteDocument = async function (req, res) {
    const skip            = req.query.skip        || '';
    const key             = req.query.key         || '';
    const value           = req.query.value       || '';
    const type            = req.query.type        || '';
    const jsonQuery       = req.query.query       || '';
    const jsonProjection  = req.query.projection  || '';

    await req.collection.deleteOne(req.document).then(() => {
      req.session.success = 'Document deleted! _id: ' + filters.stringDocIDs(req.document._id);
      res.redirect(
        buildCollectionURL(res.locals.baseHref, req.dbName, req.collectionName)
        + `?skip=${skip}&key=${key}&value=${value}&type=${type}&query=${jsonQuery}&projection=${jsonProjection}`,
      );
    }).catch((err) => {
      req.session.error = 'Something went wrong! ' + err;
      console.error(err);
      res.redirect('back');
    });
  };

  return exp;
};

export default routes;<|MERGE_RESOLUTION|>--- conflicted
+++ resolved
@@ -85,20 +85,17 @@
 
     await req.collection.updateOne(req.document, { $set: docBSON }).then(() => {
       req.session.success = 'Document updated!';
-<<<<<<< HEAD
-      res.redirect(buildCollectionURL(res.locals.baseHref, req.dbName, req.collectionName, { skip }));
-=======
+
       if (config.options.persistEditMode === true) {
-        res.redirect(buildDocumentURL(res.locals.baseHref, req.dbName, req.collectionName, req.document._id));
+        res.redirect(buildDocumentURL(res.locals.baseHref, req.dbName, req.collectionName, req.document._id, { skip }));
       } else {
-        res.redirect(buildCollectionURL(res.locals.baseHref, req.dbName, req.collectionName));
+        res.redirect(buildCollectionURL(res.locals.baseHref, req.dbName, req.collectionName, { skip }));
       }
     }).catch((err) => {
       // document was not saved
       req.session.error = 'Something went wrong: ' + err;
       console.error(err);
       res.redirect('back');
->>>>>>> 34234b1d
     });
   };
 
