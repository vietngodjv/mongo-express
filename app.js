var
    express = require('express')
  , http = require('http')
  ;

var
    config = require('./config')
  , middleware = require('./middleware')
  ;

var app = express();
app.use('/', middleware(config));
<<<<<<< HEAD
app.listen(config.site.port, config.site.host, function() {
  console.log("Mongo Express server listening",
    "on port " + (config.site.port || 80),
    "at " + (config.site.host || "0.0.0.0"));
=======
app.set('read_only', config.options.readOnly || false)
app.listen(config.site.port, function() {
  console.log("Mongo Express server listening on port " + (config.site.port || 80));
>>>>>>> d10ed203
});<|MERGE_RESOLUTION|>--- conflicted
+++ resolved
@@ -10,14 +10,9 @@
 
 var app = express();
 app.use('/', middleware(config));
-<<<<<<< HEAD
+app.set('read_only', config.options.readOnly || false);
 app.listen(config.site.port, config.site.host, function() {
   console.log("Mongo Express server listening",
     "on port " + (config.site.port || 80),
     "at " + (config.site.host || "0.0.0.0"));
-=======
-app.set('read_only', config.options.readOnly || false)
-app.listen(config.site.port, function() {
-  console.log("Mongo Express server listening on port " + (config.site.port || 80));
->>>>>>> d10ed203
 });